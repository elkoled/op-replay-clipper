# 📽 Openpilot Replay Clipper

Capture and develop short clips of [openpilot][op] with the openpilot UI (path, lane lines, modes, etc.) included, with the segment ID and seconds marker branded into the clip. Useful for posting clips in the [comma.ai Discord's #openpilot-experience channel](https://discord.comma.ai) or anywhere else that takes video.

Show the bad and the good of openpilot! Very useful for [making outstanding bug reports](https://github.com/commaai/openpilot/wiki/FAQ#how-do-i-report-a-bug) or [posting UI video in interesting situations on Twitter](https://twitter.com/yassineyousfi_/status/1590473942439198720)!

Give this project a test with [GitHub Codespaces](https://github.com/codespaces) if you haven't already!

* Prior GitHub Codespaces experience is not needed!
* You don't need an existing openpilot development environment setup!
* You don't need to install anything on your computer!
* You just need a free GitHub account.
* The free GitHub account will give you 30 free hours of a 4 CPU machine every month.
* It's preset with a spending limit of $0/mo. There is no risk of charging you anything.
* Setup is fast. You can go from nothing to rendering and developing a clip within two minutes.
* You don't need a comma prime or lite subscription.
* Cleanup is easy, you just close the browser tab and/or delete it from https://github.com/codespaces if you wish.

[Alternatively, you can also run this setup on your own machine. It is quite a bit more complicated but can grant you more power and speed via more CPU or use of a GPU if you desire.](#self-running)

## Samples

Demonstration of speed or longitudinal behavior of openpilot with model-based longitudinal is nearly impossible or hard without this clipper:

https://user-images.githubusercontent.com/5363/202886008-82cfbf02-d19a-4482-ab7a-59f96c802dd1.mp4

openpilot can't do on-ramps and probably never will with my car, but this is a nice demo:

https://user-images.githubusercontent.com/5363/202887339-97c69dc1-8a4a-4248-a1bc-fd8599bbb5b5.mp4

This is a video of a bug report where openpilot's lateral handling lost the lane:

https://user-images.githubusercontent.com/5363/205901777-53fd18f9-2ab5-400b-92f5-45daf3a34fbd.mp4


## Limitations

- The UI replayed is comma.ai's latest stock UI on their master branch; routes from forks that differ alot from stock may not render correctly. Your experience may and will vary. Please make sure to note these replays are from fork data and may not be representative of the stock behavior. [The comma team really does not like it if you ask them to debug fork code as "it just takes too much time to be sidetracked by hidden and unclear changes"](https://discord.com/channels/469524606043160576/616456819027607567/1042263657851142194).
- Older routes may not replay correctly or at all on the latest UI in the master branch.
- I strongly recommend you work on this from a desktop, laptop, or at least a tablet.
- **You are advised to upload all files of the route to Comma Connect servers before attempting to render a route. If you do not upload all files, the replay will not render past the starting UI.**

## Usage

### Pre-Setup

Ensure your openpilot route's files are fully uploaded on https://connect.comma.ai/. Click `Files` when viewing a route and select the option to upload all files (`Upload ## files`). Make sure it says "`uploaded`".

- This route is not yet fully uploaded:
  - <img width="347" alt="Screen Shot 2022-09-06 at 11 55 39 PM" src="https://user-images.githubusercontent.com/5363/188815682-6694c2f8-1d77-468e-9152-75a709477c9a.png">
- This route is fully uploaded:
  - <img width="316" alt="Screen Shot 2022-09-07 at 12 27 26 AM" src="https://user-images.githubusercontent.com/5363/188816174-51045496-4614-4050-b911-c4abb987c5fe.png">
- The driver or interior camera is not required to be enabled for recording or uploading for this. It's easier to just hit that "Upload all" button though. Unfortunately there's no only upload all wide camera, forward camera, and logs button.
- Note: If you do not upload all the forward camera files, the replay will not progress past the starting UI.
- It is possible to upload only a portion to of the route and still render a clip, but it's not recommended if you are new to this clipper. You can find those instructions [in Advanced Tips > Partial Uploads.](#partial-upload).

### Setup

We will be using [GitHub Codespaces][ghcs].

#### Time Estimates

- Setup: 1 minute
- Per Clip: About 5 minutes to capture a 30 second frame with the UI and compress the 30 second clip to ~50MB.

#### Setup GitHub Codespaces

1. Right click on this button below, select `Open in New Tab`, and launch a codespace in US West region. It'll be fully loaded when icons appear in the left sidebar for files.

   <a href="https://github.com/codespaces/new?hide_repo_select=true&ref=master&repo=532830402&machine=standardLinux32gb&devcontainer_path=.devcontainer%2Fdevcontainer.json&location=WestUs2" target="_blank">![Open in GitHub Codespaces](https://github.com/codespaces/badge.svg)</a>

   ![image](https://user-images.githubusercontent.com/5363/202962338-d4301937-19c3-410a-af5b-e7ba3a7060fb.png)

2. In the left sidebar, open [scratch_run.sh](./scratch_run.sh). You will be editing this file and running it to run the script to generate a clip.

   ![image](https://user-images.githubusercontent.com/5363/202962401-d8d2a398-e737-4750-a1bb-f7867f316ce5.png)

### Steps

There are options but these are the basic steps. Note, the screenshots below may vary in themes and UI, but the layout is generally the same.

1. Find the openpilot route you wish to take a clip from in Comma Connect at https://connect.comma.ai.
2. Find the starting seconds value. The route's timeline will have a widget below your cursor that's "segment number, local time". Segments are made every minute and start from 0. So scrub it, and do a little mental arithmetic to get the starting second. I usually do "60 \* segment number + offset" as my mental calculation. Edit the starting second in the `scratch_run.sh` file to this value.
   - Sample: <img width="282" alt="Screen Shot 2022-09-06 at 11 56 10 PM" src="https://user-images.githubusercontent.com/5363/188816664-6e1cd8e3-a363-4653-85da-a03332e39c13.png">
   - In this example, the starting second would be at least 6 \* 30 = 180 seconds.
   - Don't stress on this, if this is your first time, just wing it. You'll get it.
3. Get any segment ID of the route from `More Info`. The example below would be `071ba9916a1da2fa|2022-09-04--11-15-52--1`. Edit the route ID in the `scratch_run.sh` file to this value.
   - <img width="336" alt="image" src="https://user-images.githubusercontent.com/5363/188817040-5341e1af-2176-47ad-87f3-ba0a3d88a32a.png">
4. Get a JWT Token from https://jwt.comma.ai. It'll be a long string that starts a bit like `eyJ0eXAiOiJKV1QiLCJhb...`. Edit the JWT token in the `scratch_run.sh` file to this value. **Keep this token private, do not share it with anyone as it will grant access to your comma connect account for a year.**
5. Change the clip length value in `scratch_run.sh` to the number of seconds you want to capture. Longer lengths take proportionally longer to capture.
6. Run the script with `./scratch_run.sh` in the Terminal.
   - Sample: <img width="1072" alt="image" src="https://user-images.githubusercontent.com/5363/202886850-cf4e392f-f40f-423c-bbae-2b5917f74971.png">
7. Wait 3 minutes, and the script should complete.
   - Sample: <img width="1511" alt="Screenshot 2022-11-27 at 2 32 19 PM" src="https://user-images.githubusercontent.com/5363/204163251-638257ee-df14-440a-a8f0-3e26e4aae80e.png">
8. After it completes, click "Go Live" in the bottom right corner to start a web server and open the web server in a new tab. Browse to the `shared` folder
   - Clicking Go Live:
      - <img width="1186" alt="Screenshot 2022-11-27 at 4 25 19 PM" src="https://user-images.githubusercontent.com/5363/204168299-79346fa7-45c7-4b03-b6b5-ff793af2a05e.png">
   - Web Server View Sample
      - <img width="1510" alt="Screenshot 2022-11-27 at 4 26 43 PM" src="https://user-images.githubusercontent.com/5363/204168325-4682c223-39d8-45f6-8065-ce3f2cd02bff.png">
9. Right click and download `clip.mp4` (or any files you've generated) to your computer. You can share or upload this file wherever you want.
10. If you want to make more clips, continue to edit and run `./scratch_run.sh`, and refresh the web server's tab.
11. Cleanup is easy. Delete the GitHub Codespace here: https://github.com/codespaces. If you forget, the GitHub Codespace will automatically stop after 30 minutes of inactivity and will automatically be completely deleted after 30 days of idle by default.
  - It is also possible to restart a pre-existing codespace and continue where you left off if it wasn't deleted.

## Self running

Maybe you want to run this on your own computer, like if you want to generate many clips, really long clips, have run out of the free Codespace hours, or some other reason.

### Compute Requirements

The requirements may be a bit high.

- 4 vCPUs/hyperthreads
  - 2vCPUs/hyperthreads with a lower `--speedhack-ratio` value that renders slower to maintain stability
- A working Docker-Compose setup. Docker for Windows or Docker for Mac will work.
- Intel or AMD processor.
  - Emulation of Intel on Apple Silicon with Docker for Mac is [too slow](#bad-or-too-slow-computer) to handle the requirements. Please use a suitable Intel or AMD machine.
- 10 GB of disk space. More needed if you're rendering longer clips as intermediates are quite raw.
- 100MB/s disk speed.
  - Docker for Windows users should clone the repository to the Linux filesystem to meet the requirement.
- A GPU is **not** needed. However, one could be used to accelerate the rendering process.

The CPU requirement is due to a number of factors:

- Reliable H.265 hardware decoding is not always available. The high quality forward video is only captured in H.265 and could only be decoded at 0.7 speed on a Ryzen 2800 and at half speed reliabily for the purposes of capture. And there are also two video streams: telescope and wide!
- Reliable OpenGL rendering is not always available. Software OpenGL rendering is used instead to guarantee compatibility.
- Capturing the UI can be quite intensive due to all the software and non-hardware-accelerated rendering and decoding.
- Capturing the UI must be done with everything not mismatching by speed. Otherwise, you get weird rendering issues like [the planner's line lagging and not matching the forward video such as in the case of the forward video not decoding fast enough](#bad-or-too-slow-computer). A generous margin of extra performance is used to ensure that the UI is captured at the same speed as the forward video in case of unexpected system jitters.

Even with these CPU requirements, it was not enough to run the tooling at full speed on the CPU. Some measures have been done to make clip recording possible.

- Relevant processes are speedhack'd with `faketime` to run at 0.3x by default.
- Capture is done in real time but undercranked to simulate full speed.

### Self running setup

#### 🪟 Docker for Windows

1. Install Ubuntu for WSL2: https://ubuntu.com/tutorials/install-ubuntu-on-wsl2-on-windows-10
2. Install Docker for Windows: https://docs.docker.com/desktop/install/windows-install/
3. Open up the Ubuntu terminal and clone this repository: `git clone https://github.com/nelsonjchen/op-replay-clipper/`
   - For performance reasons, make sure you clone to the Linux filesystem. The default working directory of your home directory in Ubuntu when you open up Ubuntu is adequate.
4. Change folders to `cd op-replay-clipper`
5. Continue to [Steps](#steps).

#### 🔨 DIY (Misc, I already have Docker, I already run Docker on Linux, I have my own setup, Advanced)

If you are knowledgeable about Docker, Linux, Docker-Compose and whatnot, I'm sure you can figure it out. Just clone this repo down and go through the [Steps](#steps).

You may need to `chmod` the `shared` folder to be writable by the internal Docker user of the image. Just do `777`, it's all temporary anyway.

### Self Running Usage.

It's recommended you open the repository as a Dev Container in VS Code:

https://code.visualstudio.com/docs/devcontainers/containers#_quick-start-open-an-existing-folder-in-a-container

From there on, follow the [Steps as normally used with GitHub Codespaces](#steps).

You may want to "Rebuild Container without Cache" to update to a newer Openpilot UI periodically.

#### GPU Acceleration

Currently only tested with NVIDIA GPUs and on WSL2 in Windows 11. Setup in other environments may be possible, but untested.

See `.devcontainer/docker-compose.yml` for some lines to uncomment when running this tool inside VSCode's Dev Container. You
will need to "Rebuild Container" from the command palette after uncommenting to enable the GPU. Run `nvidia-smi` inside the Dev Container. If you see your GPU, you should be able to run this tool with GPU acceleration.

You should be able to run the tool with a higher `--speedhack-ratio` value (0.5 to 1.5).

<<<<<<< HEAD
The sweet spot for me is 0.7 to render without visible jitter between segment borders.

It is now possible to outstrip the download speed of the forward video from comma! For the first run, you may want to pass in a 20+ second `--download-wait` argument to give the replay tool time to download the forward video before the tool starts capturing.

=======
>>>>>>> 33fe1b5f
Things that are accelerated by passing in a GPU:

* (Auto) UI rendering occurs in hardware and not CPU.
* (Nvidia-only/Auto) `replay`'s decoding of the forward video if a NVIDIA GPU is provided and CUDA is available.
* (Nvidia-only/Manual) Optionally, on NVIDIA GPUs, you can also pass into `clip.sh` the option `--nv-direct-encoding` to encode the captured video directly to a H.264 MP4 via the GPU. Video quality is lower, but it is *quick*.

### Self Running Teardown

### Teardown

#### 🪟 Docker for Windows

Docker for Windows has a terrible memory or handle leak issue. Quit it from the black whale icon in system tray. Additionally, you may want to also shutdown Ubuntu by running `wsl --shutdown` from a PowerShell or Command Prompt to regain maximum performance.

While Docker for Windows is running, you may also want to click Clean Up while inside it if you want to regain some disk space.

#### 🔨 DIY

You may want to prune images. Up to you, DIYer!

### Self Running Development

Best to use the Dev Container.

### Bad or Too Slow Computer

Here's the result you get when you run the clipper on a computer that's too slow or doesn't meet the requirements after all the performance "modifiers". Nothing lines up and it's slow.

From https://discord.com/channels/469524606043160576/1030241716818681897/1030341590201413664

https://user-images.githubusercontent.com/5363/196210351-acc0b235-f87b-4dbc-8b2a-67ca842e52ac.mp4

## Advanced Tips

### Partial Upload

It is possible to upload only a small portion of a long route for the clipper with Comma Connect's GUI.

You are recommended to select a minute before, and a minute after the incident you want to clip. This will give a buffer before and after the incident to provide a margin for the clipper to render with.

The video below shows how to do this with Comma Connect's GUI.

https://user-images.githubusercontent.com/5363/204060281-ed1c2376-498a-45f8-a8ac-481fda7ee800.mov

### Metadata

In addition to the burned-in text atop the clip, you can view that metadata in a copy-pastable format by opening the clip with VLC and going to `Window > Media Information`. Unfortunately, this seems to be wiped by Discord and other hosts.

![Media Information](https://user-images.githubusercontent.com/5363/204060653-fcd0f01c-a03f-4430-9488-ea66fc61fbaa.png)

## Architecture

Just a single shell script that runs an X11 server, and tmux commands to control the replay executable. There is `faketime` to make it run reliably without modifications to the pre-built openpilot that is in the image. Docker is used to just make it portable, but also easy to cleanup. Docker-Compose is used to make sure the `/dev/shm` size is correct and to specify the use of already pre-built images for general use or backwards compatibility use.

## Credits

The real MVP is @deanlee for the replay tool in the openpilot project. The level of effort to develop the replay tool is far beyond this script. The script is just a wrapper around the replay tool to make it easy to use for clipping videos.

https://github.com/commaai/openpilot/blame/master/tools/replay/main.cc

[do]: https://www.digitalocean.com/
[op]: https://github.com/commaai/openpilot
[ghcs]: https://github.com/features/codespaces<|MERGE_RESOLUTION|>--- conflicted
+++ resolved
@@ -168,13 +168,6 @@
 
 You should be able to run the tool with a higher `--speedhack-ratio` value (0.5 to 1.5).
 
-<<<<<<< HEAD
-The sweet spot for me is 0.7 to render without visible jitter between segment borders.
-
-It is now possible to outstrip the download speed of the forward video from comma! For the first run, you may want to pass in a 20+ second `--download-wait` argument to give the replay tool time to download the forward video before the tool starts capturing.
-
-=======
->>>>>>> 33fe1b5f
 Things that are accelerated by passing in a GPU:
 
 * (Auto) UI rendering occurs in hardware and not CPU.
